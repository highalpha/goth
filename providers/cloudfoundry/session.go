package cloudfoundry

import (
	"encoding/json"
	"errors"
<<<<<<< HEAD
	"fmt"
=======
>>>>>>> 50de7752
	"strings"
	"time"

	"github.com/markbates/goth"
	"golang.org/x/net/context"
	"golang.org/x/oauth2"
)

// Session stores data during the auth process with Box.
type Session struct {
	AuthURL      string
	AccessToken  string
	RefreshToken string
	ExpiresAt    time.Time
}

var _ goth.Session = &Session{}

// GetAuthURL will return the URL set by calling the `BeginAuth` function on the Box provider.
func (s Session) GetAuthURL() (string, error) {
	if s.AuthURL == "" {
		return "", errors.New("an AuthURL has not be set")
	}
	return s.AuthURL, nil
}

// Authorize the session with Cloud Foundry and return the access token to be stored for future use.
func (s *Session) Authorize(provider goth.Provider, params goth.Params) (string, error) {
	p := provider.(*Provider)
	ctx := context.WithValue(goth.ContextForClient(p.Client), oauth2.HTTPClient, p.Client)
	token, err := p.config.Exchange(ctx, params.Get("code"))
	if err != nil {
		return "", err
	}

	if !token.Valid() {
		return "", errors.New("Invalid token received from provider")
	}

	s.AccessToken = token.AccessToken
	s.RefreshToken = token.RefreshToken
	s.ExpiresAt = token.Expiry
	return token.AccessToken, err
}

// Marshal the session into a string
func (s Session) Marshal() string {
	b, _ := json.Marshal(s)
	return string(b)
}

func (s Session) String() string {
	return s.Marshal()
}

// UnmarshalSession wil unmarshal a JSON string into a session.
func (p *Provider) UnmarshalSession(data string) (goth.Session, error) {
	s := &Session{}
	err := json.NewDecoder(strings.NewReader(data)).Decode(s)
	return s, err
}<|MERGE_RESOLUTION|>--- conflicted
+++ resolved
@@ -3,10 +3,6 @@
 import (
 	"encoding/json"
 	"errors"
-<<<<<<< HEAD
-	"fmt"
-=======
->>>>>>> 50de7752
 	"strings"
 	"time"
 
